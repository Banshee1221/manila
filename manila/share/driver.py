# Copyright 2012 NetApp
# Copyright 2015 Mirantis inc.
# All Rights Reserved.
#
#    Licensed under the Apache License, Version 2.0 (the "License"); you may
#    not use this file except in compliance with the License. You may obtain
#    a copy of the License at
#
#         http://www.apache.org/licenses/LICENSE-2.0
#
#    Unless required by applicable law or agreed to in writing, software
#    distributed under the License is distributed on an "AS IS" BASIS, WITHOUT
#    WARRANTIES OR CONDITIONS OF ANY KIND, either express or implied. See the
#    License for the specific language governing permissions and limitations
#    under the License.
"""
Drivers for shares.

"""

import six
import time

from oslo_config import cfg
from oslo_log import log

from manila import exception
from manila.i18n import _
from manila import network
from manila import utils

LOG = log.getLogger(__name__)

share_opts = [
    # NOTE(rushiagr): Reasonable to define this option at only one place.
    cfg.IntOpt(
        'num_shell_tries',
        default=3,
        help='Number of times to attempt to run flakey shell commands.'),
    cfg.IntOpt(
        'reserved_share_percentage',
        default=0,
        help='The percentage of backend capacity reserved.'),
    cfg.StrOpt(
        'share_backend_name',
        help='The backend name for a given driver implementation.'),
    cfg.StrOpt(
        'network_config_group',
        help="Name of the configuration group in the Manila conf file "
             "to look for network config options."
             "If not set, the share backend's config group will be used."
             "If an option is not found within provided group, then"
             "'DEFAULT' group will be used for search of option."),
    cfg.BoolOpt(
        'driver_handles_share_servers',
        help="There are two possible approaches for share drivers in Manila. "
             "First is when share driver is able to handle share-servers and "
             "second when not. Drivers can support either both or only one "
             "of these approaches. So, set this opt to True if share driver "
             "is able to handle share servers and it is desired mode else set "
             "False. It is set to None by default to make this choice "
             "intentional."),
    cfg.FloatOpt(
        'max_over_subscription_ratio',
        default=20.0,
        help='Float representation of the over subscription ratio '
             'when thin provisioning is involved. Default ratio is '
             '20.0, meaning provisioned capacity can be 20 times '
             'the total physical capacity. If the ratio is 10.5, it '
             'means provisioned capacity can be 10.5 times the '
             'total physical capacity. A ratio of 1.0 means '
             'provisioned capacity cannot exceed the total physical '
             'capacity. A ratio lower than 1.0 is invalid.'),
    cfg.ListOpt(
        'migration_ignore_files',
        default=['lost+found'],
        help="List of files and folders to be ignored when migrating shares. "
             "Items should be names (not including any path)."),
    cfg.StrOpt(
        'share_mount_template',
        default='mount -vt %(proto)s %(options)s %(export)s %(path)s',
        help="The template for mounting shares for this backend. Must specify "
             "the executable with all necessary parameters for the protocol "
             "supported. 'proto' template element may not be required if "
             "included in the command. 'export' and 'path' template elements "
             "are required. It is advisable to separate different commands "
             "per backend."),
    cfg.StrOpt(
        'share_unmount_template',
        default='umount -v %(path)s',
        help="The template for unmounting shares for this backend. Must "
             "specify the executable with all necessary parameters for the "
             "protocol supported. 'path' template element is required. It is "
             "advisable to separate different commands per backend."),
    cfg.DictOpt(
        'protocol_access_mapping',
        default={
            'ip': ['nfs'],
            'user': ['cifs'],
        },
        help="Protocol access mapping for this backend. Should be a "
             "dictionary comprised of "
             "{'access_type1': ['share_proto1', 'share_proto2'],"
             " 'access_type2': ['share_proto2', 'share_proto3']}."),
    cfg.BoolOpt(
        'migration_readonly_rules_support',
        default=True,
        deprecated_for_removal=True,
        deprecated_reason="All drivers are now required to support read-only "
                          "access rules.",
        deprecated_name='migration_readonly_support',
        help="Specify whether read only access rule mode is supported in this "
             "backend. Obsolete."),
    cfg.StrOpt(
        "admin_network_config_group",
        help="If share driver requires to setup admin network for share, then "
             "define network plugin config options in some separate config "
             "group and set its name here. Used only with another "
             "option 'driver_handles_share_servers' set to 'True'."),
    # Replication option/s
    cfg.StrOpt(
        "replication_domain",
        help="A string specifying the replication domain that the backend "
             "belongs to. This option needs to be specified the same in the "
             "configuration sections of all backends that support "
             "replication between each other. If this option is not "
             "specified in the group, it means that replication is not "
             "enabled on the backend."),
    cfg.StrOpt('filter_function',
               help='String representation for an equation that will be '
                    'used to filter hosts.'),
    cfg.StrOpt('goodness_function',
               help='String representation for an equation that will be '
                    'used to determine the goodness of a host.'),
]

ssh_opts = [
    cfg.IntOpt(
        'ssh_conn_timeout',
        default=60,
        help='Backend server SSH connection timeout.'),
    cfg.IntOpt(
        'ssh_min_pool_conn',
        default=1,
        help='Minimum number of connections in the SSH pool.'),
    cfg.IntOpt(
        'ssh_max_pool_conn',
        default=10,
        help='Maximum number of connections in the SSH pool.'),
]

ganesha_opts = [
    cfg.StrOpt('ganesha_config_dir',
               default='/etc/ganesha',
               help='Directory where Ganesha config files are stored.'),
    cfg.StrOpt('ganesha_config_path',
               default='$ganesha_config_dir/ganesha.conf',
               help='Path to main Ganesha config file.'),
    cfg.StrOpt('ganesha_service_name',
               default='ganesha.nfsd',
               help='Name of the ganesha nfs service.'),
    cfg.StrOpt('ganesha_db_path',
               default='$state_path/manila-ganesha.db',
               help='Location of Ganesha database file. '
                    '(Ganesha module only.)'),
    cfg.StrOpt('ganesha_export_dir',
               default='$ganesha_config_dir/export.d',
               help='Path to directory containing Ganesha export '
                    'configuration. (Ganesha module only.)'),
    cfg.StrOpt('ganesha_export_template_dir',
               default='/etc/manila/ganesha-export-templ.d',
               help='Path to directory containing Ganesha export '
                    'block templates. (Ganesha module only.)'),
    cfg.BoolOpt('ganesha_rados_store_enable',
                default=False,
                help='Persist Ganesha exports and export counter '
                     'in Ceph RADOS objects, highly available storage.'),
    cfg.StrOpt('ganesha_rados_store_pool_name',
               help='Name of the Ceph RADOS pool to store Ganesha exports '
                    'and export counter.'),
    cfg.StrOpt('ganesha_rados_export_counter',
               default='ganesha-export-counter',
               help='Name of the Ceph RADOS object used as the Ganesha '
                    'export counter.'),
    cfg.StrOpt('ganesha_rados_export_index',
               default='ganesha-export-index',
               help='Name of the Ceph RADOS object used to store a list '
                    'of the export RADOS object URLS.'),
]

CONF = cfg.CONF
CONF.register_opts(share_opts)
CONF.register_opts(ssh_opts)
CONF.register_opts(ganesha_opts)


class ExecuteMixin(object):
    """Provides an executable functionality to a driver class."""

    def init_execute_mixin(self, *args, **kwargs):
        if self.configuration:
            self.configuration.append_config_values(ssh_opts)
        self.set_execute(kwargs.pop('execute', utils.execute))

    def set_execute(self, execute):
        self._execute = execute

    def _try_execute(self, *command, **kwargs):
        # NOTE(vish): Volume commands can partially fail due to timing, but
        #             running them a second time on failure will usually
        #             recover nicely.
        tries = 0
        while True:
            try:
                self._execute(*command, **kwargs)
                return True
            except exception.ProcessExecutionError:
                tries += 1
                if tries >= self.configuration.num_shell_tries:
                    raise
                LOG.exception("Recovering from a failed execute. "
                              "Try number %s", tries)
                time.sleep(tries ** 2)


class GaneshaMixin(object):
    """Augment derived classes with Ganesha configuration."""

    def init_ganesha_mixin(self, *args, **kwargs):
        if self.configuration:
            self.configuration.append_config_values(ganesha_opts)


class ShareDriver(object):
    """Class defines interface of NAS driver."""

    def __init__(self, driver_handles_share_servers, *args, **kwargs):
        """Implements base functionality for share drivers.

        :param driver_handles_share_servers: expected boolean value or
            tuple/list/set of boolean values.
            There are two possible approaches for share drivers in Manila.
            First is when share driver is able to handle share-servers and
            second when not.
            Drivers can support either both (indicated by a tuple/set/list with
            (True, False)) or only one of these approaches. So, it is allowed
            to be 'True' when share driver does support handling of share
            servers and allowed to be 'False' when it does support usage of
            unhandled share-servers that are not tracked by Manila.
            Share drivers are allowed to work only in one of two possible
            driver modes, that is why only one should be chosen.
        :param config_opts: tuple, list or set of config option lists
            that should be registered in driver's configuration right after
            this attribute is created. Useful for usage with mixin classes.
        """
        super(ShareDriver, self).__init__()
        self.configuration = kwargs.get('configuration', None)
        self.initialized = False
        self._stats = {}
        self.ip_versions = None
        self.ipv6_implemented = False

        self.pools = []
        if self.configuration:
            self.configuration.append_config_values(share_opts)
            network_config_group = (self.configuration.network_config_group or
                                    self.configuration.config_group)
            admin_network_config_group = (
                self.configuration.admin_network_config_group)
        else:
            network_config_group = None
            admin_network_config_group = (
                CONF.admin_network_config_group)

        self._verify_share_server_handling(driver_handles_share_servers)
        if self.driver_handles_share_servers:
            # Enable common network
            self.network_api = network.API(
                config_group_name=network_config_group)

            # Enable admin network
            if admin_network_config_group:
                self._admin_network_api = network.API(
                    config_group_name=admin_network_config_group,
                    label='admin')

        for config_opt_set in kwargs.get('config_opts', []):
            self.configuration.append_config_values(config_opt_set)

        if hasattr(self, 'init_execute_mixin'):
            # Instance with 'ExecuteMixin'
            self.init_execute_mixin(*args, **kwargs)  # pylint: disable=E1101
        if hasattr(self, 'init_ganesha_mixin'):
            # Instance with 'GaneshaMixin'
            self.init_ganesha_mixin(*args, **kwargs)  # pylint: disable=E1101

    @property
    def admin_network_api(self):
        if hasattr(self, '_admin_network_api'):
            return self._admin_network_api

    @property
    def driver_handles_share_servers(self):
        if self.configuration:
            return self.configuration.safe_get('driver_handles_share_servers')
        return CONF.driver_handles_share_servers

    @property
    def replication_domain(self):
        if self.configuration:
            return self.configuration.safe_get('replication_domain')
        return CONF.replication_domain

    def _verify_share_server_handling(self, driver_handles_share_servers):
        """Verifies driver_handles_share_servers and given configuration."""
        if not isinstance(self.driver_handles_share_servers, bool):
            raise exception.ManilaException(
                "Config opt 'driver_handles_share_servers' has improper "
                "value - '%s'. Please define it as boolean." %
                self.driver_handles_share_servers)
        elif isinstance(driver_handles_share_servers, bool):
            driver_handles_share_servers = [driver_handles_share_servers]
        elif not isinstance(driver_handles_share_servers, (tuple, list, set)):
            raise exception.ManilaException(
                "Improper data provided for 'driver_handles_share_servers' - "
                "%s" % driver_handles_share_servers)

        if any(not isinstance(v, bool) for v in driver_handles_share_servers):
            raise exception.ManilaException(
                "Provided wrong data: %s" % driver_handles_share_servers)

        if (self.driver_handles_share_servers not in
                driver_handles_share_servers):
            raise exception.ManilaException(
                "Driver does not support mode 'driver_handles_share_servers="
                "%(actual)s'. It can be used only with value '%(allowed)s'." %
                {'actual': self.driver_handles_share_servers,
                 'allowed': driver_handles_share_servers})

    def migration_check_compatibility(
            self, context, source_share, destination_share,
            share_server=None, destination_share_server=None):
        """Checks destination compatibility for migration of a given share.

        .. note::
            Is called to test compatibility with destination backend.

        Driver should check if it is compatible with destination backend so
        driver-assisted migration can proceed.

        :param context: The 'context.RequestContext' object for the request.
        :param source_share: Reference to the share to be migrated.
        :param destination_share: Reference to the share model to be used by
            migrated share.
        :param share_server: Share server model or None.
        :param destination_share_server: Destination Share server model or
            None.
        :return: A dictionary containing values indicating if destination
            backend is compatible, if share can remain writable during
            migration, if it can preserve all file metadata and if it can
            perform migration of given share non-disruptively.

            Example::

                {
                    'compatible': True,
                    'writable': True,
                    'preserve_metadata': True,
                    'nondisruptive': True,
                    'preserve_snapshots': True,
                }

        """
        return {
            'compatible': False,
            'writable': False,
            'preserve_metadata': False,
            'nondisruptive': False,
            'preserve_snapshots': False,
        }

    def migration_start(
            self, context, source_share, destination_share,
            source_snapshots, snapshot_mappings, share_server=None,
            destination_share_server=None):
        """Starts migration of a given share to another host.

        .. note::
           Is called in source share's backend to start migration.

        Driver should implement this method if willing to perform migration
        in a driver-assisted way, useful for when source share's backend driver
        is compatible with destination backend driver. This method should
        start the migration procedure in the backend and end. Following steps
        should be done in 'migration_continue'.

        :param context: The 'context.RequestContext' object for the request.
        :param source_share: Reference to the original share model.
        :param destination_share: Reference to the share model to be used by
            migrated share.
        :param source_snapshots: List of snapshots owned by the source share.
        :param snapshot_mappings: Mapping of source snapshot IDs to
            destination snapshot models.
        :param share_server: Share server model or None.
        :param destination_share_server: Destination Share server model or
            None.
        """
        raise NotImplementedError()

    def migration_continue(
            self, context, source_share, destination_share, source_snapshots,
            snapshot_mappings, share_server=None,
            destination_share_server=None):
        """Continues migration of a given share to another host.

        .. note::
            Is called in source share's backend to continue migration.

        Driver should implement this method to continue monitor the migration
        progress in storage and perform following steps until 1st phase is
        completed.

        :param context: The 'context.RequestContext' object for the request.
        :param source_share: Reference to the original share model.
        :param destination_share: Reference to the share model to be used by
            migrated share.
        :param source_snapshots: List of snapshots owned by the source share.
        :param snapshot_mappings: Mapping of source snapshot IDs to
            destination snapshot models.
        :param share_server: Share server model or None.
        :param destination_share_server: Destination Share server model or
            None.
        :return: Boolean value to indicate if 1st phase is finished.
        """
        raise NotImplementedError()

    def migration_complete(
            self, context, source_share, destination_share, source_snapshots,
            snapshot_mappings, share_server=None,
            destination_share_server=None):
        """Completes migration of a given share to another host.

        .. note::
            Is called in source share's backend to complete migration.

        If driver is implementing 2-phase migration, this method should
        perform the disruptive tasks related to the 2nd phase of migration,
        thus completing it. Driver should also delete all original share data
        from source backend.

        :param context: The 'context.RequestContext' object for the request.
        :param source_share: Reference to the original share model.
        :param destination_share: Reference to the share model to be used by
            migrated share.
        :param source_snapshots: List of snapshots owned by the source share.
        :param snapshot_mappings: Mapping of source snapshot IDs to
            destination snapshot models.
        :param share_server: Share server model or None.
        :param destination_share_server: Destination Share server model or
            None.
        :return: If the migration changes the share export locations, snapshot
            provider locations or snapshot export locations, this method should
            return a dictionary with the relevant info. In such case, a
            dictionary containing a list of export locations and a list of
            model updates for each snapshot indexed by their IDs.

            Example::

                {
                    'export_locations':
                    [
                        {
                        'path': '1.2.3.4:/foo',
                        'metadata': {},
                        'is_admin_only': False
                        },
                        {
                        'path': '5.6.7.8:/foo',
                        'metadata': {},
                        'is_admin_only': True
                        },
                    ],
                    'snapshot_updates':
                    {
                        'bc4e3b28-0832-4168-b688-67fdc3e9d408':
                        {
                        'provider_location': '/snapshots/foo/bar_1',
                        'export_locations':
                        [
                            {
                            'path': '1.2.3.4:/snapshots/foo/bar_1',
                            'is_admin_only': False,
                            },
                            {
                            'path': '5.6.7.8:/snapshots/foo/bar_1',
                            'is_admin_only': True,
                            },
                        ],
                        },
                        '2e62b7ea-4e30-445f-bc05-fd523ca62941':
                        {
                        'provider_location': '/snapshots/foo/bar_2',
                        'export_locations':
                        [
                            {
                            'path': '1.2.3.4:/snapshots/foo/bar_2',
                            'is_admin_only': False,
                            },
                            {
                            'path': '5.6.7.8:/snapshots/foo/bar_2',
                            'is_admin_only': True,
                            },
                        ],
                        },
                    },
                }

        """
        raise NotImplementedError()

    def migration_cancel(
            self, context, source_share, destination_share, source_snapshots,
            snapshot_mappings, share_server=None,
            destination_share_server=None):
        """Cancels migration of a given share to another host.

        .. note::
           Is called in source share's backend to cancel migration.

        If possible, driver can implement a way to cancel an in-progress
        migration.

        :param context: The 'context.RequestContext' object for the request.
        :param source_share: Reference to the original share model.
        :param destination_share: Reference to the share model to be used by
            migrated share.
        :param source_snapshots: List of snapshots owned by the source share.
        :param snapshot_mappings: Mapping of source snapshot IDs to
            destination snapshot models.
        :param share_server: Share server model or None.
        :param destination_share_server: Destination Share server model or
            None.
        """
        raise NotImplementedError()

    def migration_get_progress(
            self, context, source_share, destination_share, source_snapshots,
            snapshot_mappings, share_server=None,
            destination_share_server=None):
        """Obtains progress of migration of a given share to another host.

        .. note::
            Is called in source share's backend to obtain migration progress.

        If possible, driver can implement a way to return migration progress
        information.

        :param context: The 'context.RequestContext' object for the request.
        :param source_share: Reference to the original share model.
        :param destination_share: Reference to the share model to be used by
            migrated share.
        :param source_snapshots: List of snapshots owned by the source share.
        :param snapshot_mappings: Mapping of source snapshot IDs to
            destination snapshot models.
        :param share_server: Share server model or None.
        :param destination_share_server: Destination Share server model or
            None.
        :return: A dictionary with at least 'total_progress' field containing
            the percentage value.
        """
        raise NotImplementedError()

    def connection_get_info(self, context, share, share_server=None):
        """Is called to provide necessary generic migration logic.

        :param context: The 'context.RequestContext' object for the request.
        :param share: Reference to the share being migrated.
        :param share_server: Share server model or None.
        :return: A dictionary with migration information.
        """
        mount_template = self._get_mount_command(context, share, share_server)

        unmount_template = self._get_unmount_command(context, share,
                                                     share_server)

        access_mapping = self._get_access_mapping(context, share, share_server)

        info = {
            'mount': mount_template,
            'unmount': unmount_template,
            'access_mapping': access_mapping,
        }

        LOG.debug("Migration info obtained for share %(share_id)s: %(info)s.",
                  {'share_id': share['id'], 'info': six.text_type(info)})

        return info

    def _get_access_mapping(self, context, share, share_server):

        mapping = self.configuration.safe_get('protocol_access_mapping') or {}
        result = {}
        share_proto = share['share_proto'].lower()
        for access_type, protocols in mapping.items():
            if share_proto in [y.lower() for y in protocols]:
                result[access_type] = result.get(access_type, [])
                result[access_type].append(share_proto)
        return result

    def _get_mount_command(self, context, share_instance, share_server=None):
        """Is called to delegate mounting share logic."""

        mount_template = self.configuration.safe_get('share_mount_template')

        mount_export = self._get_mount_export(share_instance, share_server)

        format_template = {
            'proto': share_instance['share_proto'].lower(),
            'export': mount_export,
            'path': '%(path)s',
            'options': '%(options)s',
        }

        return mount_template % format_template

    def _get_mount_export(self, share_instance, share_server=None):
        # NOTE(ganso): If drivers want to override the export_location IP,
        # they can do so using this configuration. This method can also be
        # overridden if necessary.
        path = next((x['path'] for x in share_instance['export_locations']
                    if x['is_admin_only']), None)
        if not path:
            path = share_instance['export_locations'][0]['path']
        return path

    def _get_unmount_command(self, context, share_instance,
                             share_server=None):
        return self.configuration.safe_get('share_unmount_template')

    def create_share(self, context, share, share_server=None):
        """Is called to create share."""
        raise NotImplementedError()

    def create_share_from_snapshot(self, context, share, snapshot,
                                   share_server=None):
        """Is called to create share from snapshot."""
        raise NotImplementedError()

    def create_snapshot(self, context, snapshot, share_server=None):
        """Is called to create snapshot.

        :param context: Current context
        :param snapshot: Snapshot model. Share model could be
            retrieved through snapshot['share'].
        :param share_server: Share server model or None.
        :return: None or a dictionary with key 'export_locations' containing
            a list of export locations, if snapshots can be mounted.
        """
        raise NotImplementedError()

    def delete_share(self, context, share, share_server=None):
        """Is called to remove share."""
        raise NotImplementedError()

    def delete_snapshot(self, context, snapshot, share_server=None):
        """Is called to remove snapshot.

        :param context: Current context
        :param snapshot: Snapshot model. Share model could be
            retrieved through snapshot['share'].
        :param share_server: Share server model or None.
        """
        raise NotImplementedError()

    def get_pool(self, share):
        """Return pool name where the share resides on.

        :param share: The share hosted by the driver.
        """

    def ensure_share(self, context, share, share_server=None):
        """Invoked to ensure that share is exported.

        Driver can use this method to update the list of export locations of
        the share if it changes. To do that, you should return list with
        export locations.

        :return: None or list with export locations
        """
        raise NotImplementedError()

    def allow_access(self, context, share, access, share_server=None):
        """Allow access to the share."""
        raise NotImplementedError()

    def deny_access(self, context, share, access, share_server=None):
        """Deny access to the share."""
        raise NotImplementedError()

    def update_access(self, context, share, access_rules, add_rules,
                      delete_rules, share_server=None):
        """Update access rules for given share.

        ``access_rules`` contains all access_rules that need to be on the
        share. If the driver can make bulk access rule updates, it can
        safely ignore the ``add_rules`` and ``delete_rules`` parameters.

        If the driver cannot make bulk access rule changes, it can rely on
        new rules to be present in ``add_rules`` and rules that need to be
        removed to be present in ``delete_rules``.

        When a rule in ``delete_rules`` was never applied, drivers must not
        raise an exception, or attempt to set the rule to ``error`` state.

        ``add_rules`` and ``delete_rules`` can be empty lists, in this
        situation, drivers should ensure that the rules present in
        ``access_rules`` are the same as those on the back end. One scenario
        where this situation is forced is when the access_level is changed for
        all existing rules (share migration and for readable replicas).

        Drivers must be mindful of this call for share replicas. When
        'update_access' is called on one of the replicas, the call is likely
        propagated to all replicas belonging to the share, especially when
        individual rules are added or removed. If a particular access rule
        does not make sense to the driver in the context of a given replica,
        the driver should be careful to report a correct behavior, and take
        meaningful action. For example, if R/W access is requested on a
        replica that is part of a "readable" type replication; R/O access
        may be added by the driver instead of R/W. Note that raising an
        exception *will* result in the access_rules_status on the replica,
        and the share itself being "out_of_sync". Drivers can sync on the
        valid access rules that are provided on the ``create_replica`` and
        ``promote_replica`` calls.

        :param context: Current context
        :param share: Share model with share data.
        :param access_rules: A list of access rules for given share
        :param add_rules: Empty List or List of access rules which should be
               added. access_rules already contains these rules.
        :param delete_rules: Empty List or List of access rules which should be
               removed. access_rules doesn't contain these rules.
        :param share_server: None or Share server model
        :returns: None, or a dictionary of updates in the format::

            {

                '09960614-8574-4e03-89cf-7cf267b0bd08': {

                    'access_key': 'alice31493e5441b8171d2310d80e37e',
                    'state': 'error',

                },

                '28f6eabb-4342-486a-a7f4-45688f0c0295': {

                    'access_key': 'bob0078aa042d5a7325480fd13228b',
                    'state': 'active',

                },

            }

        The top level keys are 'access_id' fields of the access rules that
        need to be updated. ``access_key``s are credentials (str) of the
        entities granted access. Any rule in the ``access_rules`` parameter
        can be updated.

        .. important::

            Raising an exception in this method will force *all* rules in
            'applying' and 'denying' states to 'error'.

            An access rule can be set to 'error' state, either explicitly
            via this return parameter or because of an exception raised in
            this method. Such an access rule will no longer be sent to the
            driver on subsequent access rule updates. When users deny that
            rule however, the driver will be asked to deny access to the
            client/s represented by the rule. We expect that a
            rule that was error-ed at the driver should never exist on the
            back end. So, do not fail the deletion request.

            Also, it is possible that the driver may receive a request to
            add a rule that is already present on the back end.
            This can happen if the share manager service goes down
            while the driver is committing access rule changes. Since we
            cannot determine if the rule was applied successfully by the driver
            before the disruption, we will treat all 'applying' transitional
            rules as new rules and repeat the request.
        """
        raise NotImplementedError()

    def check_for_setup_error(self):
        """Check for setup error."""
        max_ratio = self.configuration.safe_get('max_over_subscription_ratio')
        if not max_ratio or float(max_ratio) < 1.0:
            msg = (_("Invalid max_over_subscription_ratio '%s'. "
                     "Valid value should be >= 1.0.") % max_ratio)
            raise exception.InvalidParameterValue(err=msg)

    def do_setup(self, context):
        """Any initialization the share driver does while starting."""

    def get_share_stats(self, refresh=False):
        """Get share status.

        If 'refresh' is True, run update the stats first.
        """
        if refresh:
            self._update_share_stats()

        return self._stats

    def get_network_allocations_number(self):
        """Returns number of network allocations for creating VIFs.

        Drivers that use Nova for share servers should return zero (0) here
        same as Generic driver does.
        Because Nova will handle network resources allocation.
        Drivers that handle networking itself should calculate it according
        to their own requirements. It can have 1+ network interfaces.
        """
        raise NotImplementedError()

    def get_admin_network_allocations_number(self):
        return 0

    def update_network_allocation(self, context, share_server):
        """Update network allocation after share server creation."""
        self.network_api.update_network_allocation(context, share_server)

    def update_admin_network_allocation(self, context, share_server):
        """Update admin network allocation after share server creation."""
        if (self.get_admin_network_allocations_number() and
                self.admin_network_api):
            self.admin_network_api.update_network_allocation(context,
                                                             share_server)

    def allocate_network(self, context, share_server, share_network,
                         count=None, **kwargs):
        """Allocate network resources using given network information."""
        if count is None:
            count = self.get_network_allocations_number()
        if count:
            kwargs.update(count=count)
            self.network_api.allocate_network(
                context, share_server, share_network, **kwargs)

    def allocate_admin_network(self, context, share_server, count=None,
                               **kwargs):
        """Allocate admin network resources using given network information."""
        if count is None:
            count = self.get_admin_network_allocations_number()
        if count and not self.admin_network_api:
            msg = _("Admin network plugin is not set up.")
            raise exception.NetworkBadConfigurationException(reason=msg)
        elif count:
            kwargs.update(count=count)
            self.admin_network_api.allocate_network(
                context, share_server, **kwargs)

    def deallocate_network(self, context, share_server_id):
        """Deallocate network resources for the given share server."""
        if self.get_network_allocations_number():
            self.network_api.deallocate_network(context, share_server_id)

    def choose_share_server_compatible_with_share(self, context, share_servers,
                                                  share, snapshot=None,
                                                  share_group=None):
        """Method that allows driver to choose share server for provided share.

        If compatible share-server is not found, method should return None.

        :param context: Current context
        :param share_servers: list with share-server models
        :param share:  share model
        :param snapshot: snapshot model
        :param share_group: ShareGroup model with shares
        :returns: share-server or None
        """
        # If creating in a share group, use its share server
        if share_group:
            for share_server in share_servers:
                if (share_group.get('share_server_id') ==
                        share_server['id']):
                    return share_server
            return None

        return share_servers[0] if share_servers else None

    def choose_share_server_compatible_with_share_group(
            self, context, share_servers, share_group_ref,
            share_group_snapshot=None):

        return share_servers[0] if share_servers else None

    def setup_server(self, *args, **kwargs):
        if self.driver_handles_share_servers:
            return self._setup_server(*args, **kwargs)
        else:
            LOG.debug(
                "Skipping step 'setup share server', because driver is "
                "enabled with mode when Manila does not handle share servers.")

    def _setup_server(self, network_info, metadata=None):
        """Sets up and configures share server with given network parameters.

        Redefine it within share driver when it is going to handle share
        servers.

        :param metadata: a dictionary, for now containing a key 'request_host'
        """
        raise NotImplementedError()

    def manage_existing(self, share, driver_options):
        """Brings an existing share under Manila management.

        If the provided share is not valid, then raise a
        ManageInvalidShare exception, specifying a reason for the failure.

        If the provided share is not in a state that can be managed, such as
        being replicated on the backend, the driver *MUST* raise
        ManageInvalidShare exception with an appropriate message.

        The share has a share_type, and the driver can inspect that and
        compare against the properties of the referenced backend share.
        If they are incompatible, raise a
        ManageExistingShareTypeMismatch, specifying a reason for the failure.

        :param share: Share model
        :param driver_options: Driver-specific options provided by admin.
        :return: share_update dictionary with required key 'size',
                 which should contain size of the share.
        """
        raise NotImplementedError()

    def unmanage(self, share):
        """Removes the specified share from Manila management.

        Does not delete the underlying backend share.

        For most drivers, this will not need to do anything.  However, some
        drivers might use this call as an opportunity to clean up any
        Manila-specific configuration that they have associated with the
        backend share.

        If provided share cannot be unmanaged, then raise an
        UnmanageInvalidShare exception, specifying a reason for the failure.
        """

    def manage_existing_snapshot(self, snapshot, driver_options):
        """Brings an existing snapshot under Manila management.

        If provided snapshot is not valid, then raise a
        ManageInvalidShareSnapshot exception, specifying a reason for
        the failure.

        :param snapshot: ShareSnapshotInstance model with ShareSnapshot data.

        Example::
            {
            'id': <instance id>,
            'snapshot_id': < snapshot id>,
            'provider_location': <location>,
            ...
            }

        :param driver_options: Optional driver-specific options provided
            by admin.

        Example::

            {
            'key': 'value',
            ...
            }

        :return: model_update dictionary with required key 'size',
            which should contain size of the share snapshot, and key
            'export_locations' containing a list of export locations, if
            snapshots can be mounted.
        """
        raise NotImplementedError()

    def unmanage_snapshot(self, snapshot):
        """Removes the specified snapshot from Manila management.

        Does not delete the underlying backend share snapshot.

        For most drivers, this will not need to do anything.  However, some
        drivers might use this call as an opportunity to clean up any
        Manila-specific configuration that they have associated with the
        backend share snapshot.

        If provided share snapshot cannot be unmanaged, then raise an
        UnmanageInvalidShareSnapshot exception, specifying a reason for
        the failure.
        """

    def revert_to_snapshot(self, context, snapshot, share_access_rules,
                           snapshot_access_rules, share_server=None):
        """Reverts a share (in place) to the specified snapshot.

        Does not delete the share snapshot.  The share and snapshot must both
        be 'available' for the restore to be attempted.  The snapshot must be
        the most recent one taken by Manila; the API layer performs this check
        so the driver doesn't have to.

        The share must be reverted in place to the contents of the snapshot.
        Application admins should quiesce or otherwise prepare the application
        for the shared file system contents to change suddenly.

        :param context: Current context
        :param snapshot: The snapshot to be restored
        :param share_access_rules: List of all access rules for the affected
            share
        :param snapshot_access_rules: List of all access rules for the affected
            snapshot
        :param share_server: Optional -- Share server model or None
        """
        raise NotImplementedError()

    def extend_share(self, share, new_size, share_server=None):
        """Extends size of existing share.

        :param share: Share model
        :param new_size: New size of share (new_size > share['size'])
        :param share_server: Optional -- Share server model
        """
        raise NotImplementedError()

    def shrink_share(self, share, new_size, share_server=None):
        """Shrinks size of existing share.

        If consumed space on share larger than new_size driver should raise
        ShareShrinkingPossibleDataLoss exception:
        raise ShareShrinkingPossibleDataLoss(share_id=share['id'])

        :param share: Share model
        :param new_size: New size of share (new_size < share['size'])
        :param share_server: Optional -- Share server model

        :raises ShareShrinkingPossibleDataLoss, NotImplementedError
        """
        raise NotImplementedError()

    def teardown_server(self, *args, **kwargs):
        if self.driver_handles_share_servers:
            return self._teardown_server(*args, **kwargs)
        else:
            LOG.debug(
                "Skipping step 'teardown share server', because driver is "
                "enabled with mode when Manila does not handle share servers.")

    def _teardown_server(self, server_details, security_services=None):
        """Tears down share server.

        Redefine it within share driver when it is going to handle share
        servers.
        """
        raise NotImplementedError()

    def _has_redefined_driver_methods(self, methods):
        """Returns boolean as a result of methods presence and redefinition."""
        if not isinstance(methods, (set, list, tuple)):
            methods = (methods, )
        for method_name in methods:
            method = getattr(type(self), method_name, None)
            if (not method or method == getattr(ShareDriver, method_name)):
                return False
        return True

    @property
    def snapshots_are_supported(self):
        if not hasattr(self, '_snapshots_are_supported'):
            methods = ('create_snapshot', 'delete_snapshot')
            # NOTE(vponomaryov): calculate default value for
            # stat 'snapshot_support' based on implementation of
            # appropriate methods of this base driver class.
            self._snapshots_are_supported = self._has_redefined_driver_methods(
                methods)
        return self._snapshots_are_supported

    @property
    def creating_shares_from_snapshots_is_supported(self):
        """Calculate default value for create_share_from_snapshot_support."""

        if not hasattr(self, '_creating_shares_from_snapshots_is_supported'):
            methods = ('create_share_from_snapshot', )
            self._creating_shares_from_snapshots_is_supported = (
                self._has_redefined_driver_methods(methods))

        return (
            self._creating_shares_from_snapshots_is_supported and
            self.snapshots_are_supported
        )

    def _update_share_stats(self, data=None):
        """Retrieve stats info from share group.

        :param data: dict -- dict with key-value pairs to redefine common ones.
        """

        LOG.debug("Updating share stats.")
        backend_name = (self.configuration.safe_get('share_backend_name') or
                        CONF.share_backend_name)

        # Note(zhiteng): These information are driver/backend specific,
        # each driver may define these values in its own config options
        # or fetch from driver specific configuration file.
        common = dict(
            share_backend_name=backend_name or 'Generic_NFS',
            driver_handles_share_servers=self.driver_handles_share_servers,
            vendor_name='Open Source',
            driver_version='1.0',
            storage_protocol=None,
            total_capacity_gb='unknown',
            free_capacity_gb='unknown',
            reserved_percentage=0,
            qos=False,
            pools=self.pools or None,
            snapshot_support=self.snapshots_are_supported,
            create_share_from_snapshot_support=(
                self.creating_shares_from_snapshots_is_supported),
            revert_to_snapshot_support=False,
            mount_snapshot_support=False,
            replication_domain=self.replication_domain,
            filter_function=self.get_filter_function(),
            goodness_function=self.get_goodness_function(),
        )
        if isinstance(data, dict):
            common.update(data)

        sg_stats = data.get('share_group_stats', {}) if data else {}
        common['share_group_stats'] = {
            'consistent_snapshot_support': sg_stats.get(
                'consistent_snapshot_support'),
        }

        self.add_ip_version_capability(common)
        self._stats = common

    def get_share_server_pools(self, share_server):
        """Return list of pools related to a particular share server.

        :param share_server: ShareServer class instance.
        """
        return []

    def create_share_group(self, context, share_group_dict, share_server=None):
        """Create a share group.

        :param context:
        :param share_group_dict: The share group details
            EXAMPLE:
            {
            'status': 'creating',
            'project_id': '13c0be6290934bd98596cfa004650049',
            'user_id': 'a0314a441ca842019b0952224aa39192',
            'description': None,
            'deleted': 'False',
            'created_at': datetime.datetime(2015, 8, 10, 15, 14, 6),
            'updated_at': None,
            'source_share_group_snapshot_id': 'some_fake_uuid',
            'share_group_type_id': 'some_fake_uuid',
            'host': 'hostname@backend_name',
            'share_network_id': None,
            'share_server_id': None,
            'deleted_at': None,
            'share_types': [<models.ShareGroupShareTypeMapping>],
            'id': 'some_fake_uuid',
            'name': None
            }
        :returns: (share_group_model_update, share_update_list)
            share_group_model_update - a dict containing any values to be
            updated for the SG in the database. This value may be None.

        """
        LOG.debug('Created a Share Group with ID: %s.', share_group_dict['id'])

    def create_share_group_from_share_group_snapshot(
            self, context, share_group_dict, share_group_snapshot_dict,
            share_server=None):
        """Create a share group from a share group snapshot.

        :param context:
        :param share_group_dict: The share group details
            EXAMPLE:
            .. code::

                {
                'status': 'creating',
                'project_id': '13c0be6290934bd98596cfa004650049',
                'user_id': 'a0314a441ca842019b0952224aa39192',
                'description': None,
                'deleted': 'False',
                'created_at': datetime.datetime(2015, 8, 10, 15, 14, 6),
                'updated_at': None,
                'source_share_group_snapshot_id':
                    'f6aa3b59-57eb-421e-965c-4e182538e36a',
                'host': 'hostname@backend_name',
                'deleted_at': None,
                'shares': [<models.Share>], # The new shares being created
                'share_types': [<models.ShareGroupShareTypeMapping>],
                'id': 'some_fake_uuid',
                'name': None
                }
        :param share_group_snapshot_dict: The share group snapshot details
            EXAMPLE:
            .. code::

                {
                'status': 'available',
                'project_id': '13c0be6290934bd98596cfa004650049',
                'user_id': 'a0314a441ca842019b0952224aa39192',
                'description': None,
                'deleted': '0',
                'created_at': datetime.datetime(2015, 8, 10, 0, 5, 58),
                'updated_at': datetime.datetime(2015, 8, 10, 0, 5, 58),
                'share_group_id': 'some_fake_uuid',
                'share_share_group_snapshot_members': [
                    {
                     'status': 'available',
                     'user_id': 'a0314a441ca842019b0952224aa39192',
                     'deleted': 'False',
                     'created_at': datetime.datetime(2015, 8, 10, 0, 5, 58),
                     'share': <models.Share>,
                     'updated_at': datetime.datetime(2015, 8, 10, 0, 5, 58),
                     'share_proto': 'NFS',
                     'project_id': '13c0be6290934bd98596cfa004650049',
                     'share_group_snapshot_id': 'some_fake_uuid',
                     'deleted_at': None,
                     'id': 'some_fake_uuid',
                     'size': 1
                    }
                ],
                'deleted_at': None,
                'id': 'f6aa3b59-57eb-421e-965c-4e182538e36a',
                'name': None
                }
        :return: (share_group_model_update, share_update_list)
            share_group_model_update - a dict containing any values to be
            updated for the share group in the database. This value may be None

            share_update_list - a list of dictionaries containing dicts for
            every share created in the share group. Any share dicts should at a
            minimum contain the 'id' key and 'export_locations'.
            Export locations should be in the same format as returned by
            a share_create. This list may be empty or None. EXAMPLE:
            .. code::

                [{'id': 'uuid', 'export_locations': [{...}, {...}]}]
        """
        # Ensure that the share group snapshot has members
        if not share_group_snapshot_dict['share_group_snapshot_members']:
            return None, None

        clone_list = self._collate_share_group_snapshot_info(
            share_group_dict, share_group_snapshot_dict)
        share_update_list = []

        LOG.debug('Creating share group from group snapshot %s.',
                  share_group_snapshot_dict['id'])

        for clone in clone_list:
            kwargs = {}
            if self.driver_handles_share_servers:
                kwargs['share_server'] = share_server
            export_locations = (
                self.create_share_from_snapshot(
                    context, clone['share'], clone['snapshot'], **kwargs))
            share_update_list.append({
                'id': clone['share']['id'],
                'export_locations': export_locations,
            })
        return None, share_update_list

    def delete_share_group(self, context, share_group_dict, share_server=None):
        """Delete a share group

        :param context: The request context
        :param share_group_dict: The share group details
            EXAMPLE:
            .. code::

                {
                'status': 'creating',
                'project_id': '13c0be6290934bd98596cfa004650049',
                'user_id': 'a0314a441ca842019b0952224aa39192',
                'description': None,
                'deleted': 'False',
                'created_at': datetime.datetime(2015, 8, 10, 15, 14, 6),
                'updated_at': None,
                'source_share_group_snapshot_id': 'some_fake_uuid',
                'share_share_group_type_id': 'some_fake_uuid',
                'host': 'hostname@backend_name',
                'deleted_at': None,
                'shares': [<models.Share>], # The new shares being created
                'share_types': [<models.ShareGroupShareTypeMapping>],
                'id': 'some_fake_uuid',
                'name': None
                }
        :return: share_group_model_update
            share_group_model_update - a dict containing any values to be
            updated for the group in the database. This value may be None.
        """

    def _cleanup_group_share_snapshot(self, context, share_snapshot,
                                      share_server):
        """Deletes the snapshot of a share belonging to a group."""

        try:
            self.delete_snapshot(
                context, share_snapshot, share_server=share_server)
        except exception.ManilaException:
            msg = ('Could not delete share group snapshot member %(snap)s '
                   'for share %(share)s.')
            LOG.error(msg, {
                'snap': share_snapshot['id'],
                'share': share_snapshot['share_id'],
            })
            raise

    def create_share_group_snapshot(self, context, snap_dict,
                                    share_server=None):
        """Create a share group snapshot.

        :param context:
        :param snap_dict: The share group snapshot details
            EXAMPLE:
            .. code::

                {
                'status': 'available',
                'project_id': '13c0be6290934bd98596cfa004650049',
                'user_id': 'a0314a441ca842019b0952224aa39192',
                'description': None,
                'deleted': '0',
                'created_at': datetime.datetime(2015, 8, 10, 0, 5, 58),
                'updated_at': datetime.datetime(2015, 8, 10, 0, 5, 58),
                'share_group_id': 'some_fake_uuid',
                'share_group_snapshot_members': [
                    {
                     'status': 'available',
                     'share_type_id': 'some_fake_uuid',
                     'user_id': 'a0314a441ca842019b0952224aa39192',
                     'deleted': 'False',
                     'created_at': datetime.datetime(2015, 8, 10, 0, 5, 58),
                     'share': <models.Share>,
                     'updated_at': datetime.datetime(2015, 8, 10, 0, 5, 58),
                     'share_proto': 'NFS',
                     'project_id': '13c0be6290934bd98596cfa004650049',
                     'share_group_snapshot_id': 'some_fake_uuid',
                     'deleted_at': None,
                     'share_id': 'some_fake_uuid',
                     'id': 'some_fake_uuid',
                     'size': 1,
                     'provider_location': None,
                    }
                ],
                'deleted_at': None,
                'id': 'some_fake_uuid',
                'name': None
                }
        :return: (share_group_snapshot_update, member_update_list)
            share_group_snapshot_update - a dict containing any values to be
            updated for the CGSnapshot in the database. This value may be None.

            member_update_list -  a list of dictionaries containing for every
            member of the share group snapshot. Each dict should contains
            values to be updated for the ShareGroupSnapshotMember in
            the database. This list may be empty or None.
        """
        LOG.debug('Attempting to create a share group snapshot %s.',
                  snap_dict['id'])

        snapshot_members = snap_dict.get('share_group_snapshot_members', [])
        if not self._stats.get('snapshot_support'):
            raise exception.ShareGroupSnapshotNotSupported(
                share_group=snap_dict['share_group_id'])
        elif not snapshot_members:
            LOG.warning('No shares in share group to create snapshot.')
            return None, None
        else:
            share_snapshots = []
            snapshot_members_updates = []
            for member in snapshot_members:
                share_snapshot = {
                    'snapshot_id': member['share_group_snapshot_id'],
                    'share_id': member['share_id'],
                    'share_instance_id': member['share']['id'],
                    'id': member['id'],
                    'share': member['share'],
                    'size': member['share']['size'],
                    'share_size': member['share']['size'],
                    'share_proto': member['share']['share_proto'],
                    'provider_location': None,
                }
                try:
                    member_update = self.create_snapshot(
                        context, share_snapshot, share_server=share_server)
                    if member_update:
                        member_update['id'] = member['id']
                        snapshot_members_updates.append(member_update)
                    share_snapshots.append(share_snapshot)
                except exception.ManilaException as e:
                    msg = ('Could not create share group snapshot. Failed '
                           'to create share snapshot %(snap)s for '
                           'share %(share)s.')
                    LOG.exception(msg, {
                        'snap': share_snapshot['id'],
                        'share': share_snapshot['share_id']
                    })

                    # clean up any share snapshots previously created
                    LOG.debug(
                        'Attempting to clean up snapshots due to failure.')
                    for share_snapshot in share_snapshots:
                        self._cleanup_group_share_snapshot(
                            context, share_snapshot, share_server)
                    raise e

            LOG.debug('Successfully created share group snapshot %s.',
                      snap_dict['id'])
            return None, snapshot_members_updates

    def delete_share_group_snapshot(self, context, snap_dict,
                                    share_server=None):
        """Delete a share group snapshot

        :param context:
        :param snap_dict: The share group snapshot details
            EXAMPLE:
            .. code::

                {
                'status': 'available',
                'project_id': '13c0be6290934bd98596cfa004650049',
                'user_id': 'a0314a441ca842019b0952224aa39192',
                'description': None,
                'deleted': '0',
                'created_at': datetime.datetime(2015, 8, 10, 0, 5, 58),
                'updated_at': datetime.datetime(2015, 8, 10, 0, 5, 58),
                'share_group_id': 'some_fake_uuid',
                'share_group_snapshot_members': [
                    {
                     'status': 'available',
                     'share_type_id': 'some_fake_uuid',
                     'share_id': 'some_fake_uuid',
                     'user_id': 'a0314a441ca842019b0952224aa39192',
                     'deleted': 'False',
                     'created_at': datetime.datetime(2015, 8, 10, 0, 5, 58),
                     'share': <models.Share>,
                     'updated_at': datetime.datetime(2015, 8, 10, 0, 5, 58),
                     'share_proto': 'NFS',
                     'project_id': '13c0be6290934bd98596cfa004650049',
                     'share_group_snapshot_id': 'some_fake_uuid',
                     'deleted_at': None,
                     'id': 'some_fake_uuid',
                     'size': 1,
                     'provider_location': 'fake_provider_location_value',
                    }
                ],
                'deleted_at': None,
                'id': 'f6aa3b59-57eb-421e-965c-4e182538e36a',
                'name': None
                }
        :return: (share_group_snapshot_update, member_update_list)
            share_group_snapshot_update - a dict containing any values
            to be updated for the ShareGroupSnapshot in the database.
            This value may be None.
        """
        snapshot_members = snap_dict.get('share_group_snapshot_members', [])
        LOG.debug('Deleting share group snapshot %s.', snap_dict['id'])
        for member in snapshot_members:
            share_snapshot = {
                'snapshot_id': member['share_group_snapshot_id'],
                'share_id': member['share_id'],
                'share_instance_id': member['share']['id'],
                'id': member['id'],
                'share': member['share'],
                'size': member['share']['size'],
                'share_size': member['share']['size'],
                'share_proto': member['share']['share_proto'],
                'provider_location': member['provider_location'],
            }
            self.delete_snapshot(
                context, share_snapshot, share_server=share_server)

        LOG.debug('Deleted share group snapshot %s.', snap_dict['id'])
        return None, None

    def _collate_share_group_snapshot_info(self, share_group_dict,
                                           share_group_snapshot_dict):
        """Collate the data for a clone of the SG snapshot.

        Given two data structures, a share group snapshot (
        share_group_snapshot_dict) and a new share to be cloned from
        the snapshot (share_group_dict), match up both structures into a list
        of dicts (share & snapshot) suitable for use by existing method
        that clones individual share snapshots.
        """
        clone_list = []
        for share in share_group_dict['shares']:
            clone_info = {'share': share}
            for share_group_snapshot_member in share_group_snapshot_dict[
                    'share_group_snapshot_members']:
                if (share['source_share_group_snapshot_member_id'] ==
                        share_group_snapshot_member['id']):
                    clone_info['snapshot'] = share_group_snapshot_member
                    break

            if len(clone_info) != 2:
                msg = _(
                    "Invalid data supplied for creating share group from "
                    "share group snapshot "
                    "%s.") % share_group_snapshot_dict['id']
                raise exception.InvalidShareGroup(reason=msg)

            clone_list.append(clone_info)

        return clone_list

    def get_periodic_hook_data(self, context, share_instances):
        """Dedicated for update/extend of data for existing share instances.

        Redefine this method in share driver to be able to update/change/extend
        share instances data that will be used by periodic hook action.
        One of possible updates is add-on of "automount" CLI commands for each
        share instance for case of notification is enabled using 'hook'
        approach.

        :param context: Current context
        :param share_instances: share instances list provided by share manager
        :return: list of share instances.
        """
        return share_instances

    def create_replica(self, context, replica_list, new_replica,
                       access_rules, replica_snapshots, share_server=None):
        """Replicate the active replica to a new replica on this backend.

        .. note::
            This call is made on the host that the new replica is being created
            upon.

        :param context: Current context
        :param replica_list: List of all replicas for a particular share.
            This list also contains the replica to be created. The 'active'
            replica will have its 'replica_state' attr set to 'active'.

        Example::

            [
                {
                'id': 'd487b88d-e428-4230-a465-a800c2cce5f8',
                'share_id': 'f0e4bb5e-65f0-11e5-9d70-feff819cdc9f',
                'replica_state': 'in_sync',
                    ...
                'share_server_id': '4ce78e7b-0ef6-4730-ac2a-fd2defefbd05',
                'share_server': <models.ShareServer> or None,
                },
                {
                'id': '10e49c3e-aca9-483b-8c2d-1c337b38d6af',
                'share_id': 'f0e4bb5e-65f0-11e5-9d70-feff819cdc9f',
                'replica_state': 'active',
                    ...
                'share_server_id': 'f63629b3-e126-4448-bec2-03f788f76094',
                'share_server': <models.ShareServer> or None,
                },
                {
                'id': 'e82ff8b6-65f0-11e5-9d70-feff819cdc9f',
                'share_id': 'f0e4bb5e-65f0-11e5-9d70-feff819cdc9f',
                'replica_state': 'in_sync',
                    ...
                'share_server_id': '07574742-67ea-4dfd-9844-9fbd8ada3d87',
                'share_server': <models.ShareServer> or None,
                },
                ...
            ]

        :param new_replica: The share replica dictionary.

        Example::

            {
                'id': 'e82ff8b6-65f0-11e5-9d70-feff819cdc9f',
                'share_id': 'f0e4bb5e-65f0-11e5-9d70-feff819cdc9f',
                'deleted': False,
                'host': 'openstack2@cmodeSSVMNFS2',
                'status': 'creating',
                'scheduled_at': datetime.datetime(2015, 8, 10, 0, 5, 58),
                'launched_at': datetime.datetime(2015, 8, 10, 0, 5, 58),
                'terminated_at': None,
                'replica_state': 'out_of_sync',
                'availability_zone_id': 'f6e146d0-65f0-11e5-9d70-feff819cdc9f',
                'export_locations': [
                    models.ShareInstanceExportLocations,
                ],
                'access_rules_status': 'out_of_sync',
                'share_network_id': '4ccd5318-65f1-11e5-9d70-feff819cdc9f',
                'share_server_id': 'e6155221-ea00-49ef-abf9-9f89b7dd900a',
                'share_server': <models.ShareServer> or None,
            }

        :param access_rules: A list of access rules.
            These are rules that other instances of the share already obey.
            Drivers are expected to apply access rules to the new replica or
            disregard access rules that don't apply.

        Example::

             [
              {
                 'id': 'f0875f6f-766b-4865-8b41-cccb4cdf1676',
                 'deleted' = False,
                 'share_id' = 'f0e4bb5e-65f0-11e5-9d70-feff819cdc9f',
                 'access_type' = 'ip',
                 'access_to' = '172.16.20.1',
                 'access_level' = 'rw',
              }
             ]

        :param replica_snapshots: List of dictionaries of snapshot instances.
            This includes snapshot instances of every snapshot of the share
            whose 'aggregate_status' property was reported to be 'available'
            when the share manager initiated this request. Each list member
            will have two sub dictionaries: 'active_replica_snapshot' and
            'share_replica_snapshot'. The 'active' replica snapshot corresponds
            to the instance of the snapshot on any of the 'active' replicas of
            the share while share_replica_snapshot corresponds to the snapshot
            instance for the specific replica that will need to exist on the
            new share replica that is being created. The driver needs to ensure
            that this snapshot instance is truly available before transitioning
            the replica from 'out_of_sync' to 'in_sync'. Snapshots instances
            for snapshots that have an 'aggregate_status' of 'creating' or
            'deleting' will be polled for in the ``update_replicated_snapshot``
            method.

        Example::

            [
             {
             'active_replica_snapshot': {
                'id': '8bda791c-7bb6-4e7b-9b64-fefff85ff13e',
                'share_instance_id': '10e49c3e-aca9-483b-8c2d-1c337b38d6af',
                'status': 'available',
                'provider_location': '/newton/share-snapshot-10e49c3e-aca9',
                ...
                },
             'share_replica_snapshot': {
                'id': '',
                'share_instance_id': 'e82ff8b6-65f0-11e5-9d70-feff819cdc9f',
                'status': 'available',
                'provider_location': None,
                    ...
                },
             }
            ]

        :param share_server: <models.ShareServer> or None
            Share server of the replica being created.
        :return: None or a dictionary.
            The dictionary can contain export_locations replica_state and
            access_rules_status. export_locations is a list of paths and
            replica_state is one of 'active', 'in_sync', 'out_of_sync' or
            'error'.

        .. important::

            A backend supporting 'writable' type replication should return
            'active' as the replica_state.

        Export locations should be in the same format as returned during the
        ``create_share`` call.

        Example::

            {
                'export_locations': [
                    {
                        'path': '172.16.20.22/sample/export/path',
                         'is_admin_only': False,
                         'metadata': {'some_key': 'some_value'},
                    },
                ],
                 'replica_state': 'in_sync',
                 'access_rules_status': 'in_sync',
            }

        """
        raise NotImplementedError()

    def delete_replica(self, context, replica_list, replica_snapshots,
                       replica, share_server=None):
        """Delete a replica.

        .. note::
            This call is made on the host that hosts the replica being
            deleted.

        :param context: Current context
        :param replica_list: List of all replicas for a particular share
            This list also contains the replica to be deleted. The 'active'
            replica will have its 'replica_state' attr set to 'active'.

        Example::

            [
                {
                'id': 'd487b88d-e428-4230-a465-a800c2cce5f8',
                'share_id': 'f0e4bb5e-65f0-11e5-9d70-feff819cdc9f',
                'replica_state': 'in_sync',
                    ...
                'share_server_id': '4ce78e7b-0ef6-4730-ac2a-fd2defefbd05',
                'share_server': <models.ShareServer> or None,
                },
                {
                'id': '10e49c3e-aca9-483b-8c2d-1c337b38d6af',
                'share_id': 'f0e4bb5e-65f0-11e5-9d70-feff819cdc9f',
                'replica_state': 'active',
                    ...
                'share_server_id': 'f63629b3-e126-4448-bec2-03f788f76094',
                'share_server': <models.ShareServer> or None,
                },
                {
                'id': 'e82ff8b6-65f0-11e5-9d70-feff819cdc9f',
                'share_id': 'f0e4bb5e-65f0-11e5-9d70-feff819cdc9f',
                'replica_state': 'in_sync',
                    ...
                'share_server_id': '07574742-67ea-4dfd-9844-9fbd8ada3d87',
                'share_server': <models.ShareServer> or None,
                },
                ...
            ]

        :param replica: Dictionary of the share replica being deleted.

        Example::

            {
                'id': 'e82ff8b6-65f0-11e5-9d70-feff819cdc9f',
                'share_id': 'f0e4bb5e-65f0-11e5-9d70-feff819cdc9f',
                'deleted': False,
                'host': 'openstack2@cmodeSSVMNFS2',
                'status': 'available',
                'scheduled_at': datetime.datetime(2015, 8, 10, 0, 5, 58),
                'launched_at': datetime.datetime(2015, 8, 10, 0, 5, 58),
                'terminated_at': None,
                'replica_state': 'in_sync',
                'availability_zone_id': 'f6e146d0-65f0-11e5-9d70-feff819cdc9f',
                'export_locations': [
                    models.ShareInstanceExportLocations
                ],
                'access_rules_status': 'out_of_sync',
                'share_network_id': '4ccd5318-65f1-11e5-9d70-feff819cdc9f',
                'share_server_id': '53099868-65f1-11e5-9d70-feff819cdc9f',
                'share_server': <models.ShareServer> or None,
            }

        :param replica_snapshots: List of dictionaries of snapshot instances.
            The dict contains snapshot instances that are associated with the
            share replica being deleted.
            No model updates to snapshot instances are possible in this method.
            The driver should return when the cleanup is completed on the
            backend for both, the snapshots and the replica itself. Drivers
            must handle situations where the snapshot may not yet have
            finished 'creating' on this replica.

        Example::

                [
                    {
                    'id': '89dafd00-0999-4d23-8614-13eaa6b02a3b',
                    'snapshot_id': '3ce1caf7-0945-45fd-a320-714973e949d3',
                    'status: 'available',
                    'share_instance_id': 'e82ff8b6-65f0-11e5-9d70-feff819cdc9f'
                        ...
                    },
                    {
                    'id': '8bda791c-7bb6-4e7b-9b64-fefff85ff13e',
                    'snapshot_id': '13ee5cb5-fc53-4539-9431-d983b56c5c40',
                    'status: 'creating',
                    'share_instance_id': 'e82ff8b6-65f0-11e5-9d70-feff819cdc9f'
                        ...
                    },
                    ...
                ]

        :param share_server: <models.ShareServer> or None
            Share server of the replica to be deleted.
        :return: None.
        :raises: Exception.
            Any exception raised will set the share replica's 'status' and
            'replica_state' attributes to 'error_deleting'. It will not affect
            snapshots belonging to this replica.
        """
        raise NotImplementedError()

    def promote_replica(self, context, replica_list, replica, access_rules,
                        share_server=None):
        """Promote a replica to 'active' replica state.

        .. note::
            This call is made on the host that hosts the replica being
            promoted.

        :param context: Current context
        :param replica_list: List of all replicas for a particular share
            This list also contains the replica to be promoted. The 'active'
            replica will have its 'replica_state' attr set to 'active'.

        Example::

            [
                {
                'id': 'd487b88d-e428-4230-a465-a800c2cce5f8',
                'share_id': 'f0e4bb5e-65f0-11e5-9d70-feff819cdc9f',
                'replica_state': 'in_sync',
                    ...
                'share_server_id': '4ce78e7b-0ef6-4730-ac2a-fd2defefbd05',
                'share_server': <models.ShareServer> or None,
                },
                {
                'id': '10e49c3e-aca9-483b-8c2d-1c337b38d6af',
                'share_id': 'f0e4bb5e-65f0-11e5-9d70-feff819cdc9f',
                'replica_state': 'active',
                    ...
                'share_server_id': 'f63629b3-e126-4448-bec2-03f788f76094',
                'share_server': <models.ShareServer> or None,
                },
                {
                'id': 'e82ff8b6-65f0-11e5-9d70-feff819cdc9f',
                'share_id': 'f0e4bb5e-65f0-11e5-9d70-feff819cdc9f',
                'replica_state': 'in_sync',
                    ...
                'share_server_id': '07574742-67ea-4dfd-9844-9fbd8ada3d87',
                'share_server': <models.ShareServer> or None,
                },
                ...
            ]

        :param replica: Dictionary of the replica to be promoted.

        Example::

            {
                'id': 'e82ff8b6-65f0-11e5-9d70-feff819cdc9f',
                'share_id': 'f0e4bb5e-65f0-11e5-9d70-feff819cdc9f',
                'deleted': False,
                'host': 'openstack2@cmodeSSVMNFS2',
                'status': 'available',
                'scheduled_at': datetime.datetime(2015, 8, 10, 0, 5, 58),
                'launched_at': datetime.datetime(2015, 8, 10, 0, 5, 58),
                'terminated_at': None,
                'replica_state': 'in_sync',
                'availability_zone_id': 'f6e146d0-65f0-11e5-9d70-feff819cdc9f',
                'export_locations': [
                    models.ShareInstanceExportLocations
                ],
                'access_rules_status': 'in_sync',
                'share_network_id': '4ccd5318-65f1-11e5-9d70-feff819cdc9f',
                'share_server_id': '07574742-67ea-4dfd-9844-9fbd8ada3d87',
                'share_server': <models.ShareServer> or None,
            }

        :param access_rules: A list of access rules
            These access rules are obeyed by other instances of the share

        Example::

             [
              {
                 'id': 'f0875f6f-766b-4865-8b41-cccb4cdf1676',
                 'deleted' = False,
                 'share_id' = 'f0e4bb5e-65f0-11e5-9d70-feff819cdc9f',
                 'access_type' = 'ip',
                 'access_to' = '172.16.20.1',
                 'access_level' = 'rw',
              }
             ]

        :param share_server: <models.ShareServer> or None
            Share server of the replica to be promoted.
        :return: updated_replica_list or None.
            The driver can return the updated list as in the request
            parameter. Changes that will be updated to the Database are:
            'export_locations', 'access_rules_status' and 'replica_state'.
        :raises: Exception.
            This can be any exception derived from BaseException. This is
            re-raised by the manager after some necessary cleanup. If the
            driver raises an exception during promotion, it is assumed that
            all of the replicas of the share are in an inconsistent state.
            Recovery is only possible through the periodic update call and/or
            administrator intervention to correct the 'status' of the affected
            replicas if they become healthy again.
        """
        raise NotImplementedError()

    def update_replica_state(self, context, replica_list, replica,
                             access_rules, replica_snapshots,
                             share_server=None):
        """Update the replica_state of a replica.

        .. note::
            This call is made on the host which hosts the replica being
            updated.

        Drivers should fix replication relationships that were broken if
        possible inside this method.

        This method is called periodically by the share manager; and
        whenever requested by the administrator through the 'resync' API.

        :param context: Current context
        :param replica_list: List of all replicas for a particular share
            This list also contains the replica to be updated. The 'active'
            replica will have its 'replica_state' attr set to 'active'.

        Example::

            [
                {
                'id': 'd487b88d-e428-4230-a465-a800c2cce5f8',
                'share_id': 'f0e4bb5e-65f0-11e5-9d70-feff819cdc9f',
                'replica_state': 'in_sync',
                    ...
                'share_server_id': '4ce78e7b-0ef6-4730-ac2a-fd2defefbd05',
                'share_server': <models.ShareServer> or None,
                },
                {
                'id': '10e49c3e-aca9-483b-8c2d-1c337b38d6af',
                'share_id': 'f0e4bb5e-65f0-11e5-9d70-feff819cdc9f',
                'replica_state': 'active',
                    ...
                'share_server_id': 'f63629b3-e126-4448-bec2-03f788f76094',
                'share_server': <models.ShareServer> or None,
                },
                {
                'id': 'e82ff8b6-65f0-11e5-9d70-feff819cdc9f',
                'share_id': 'f0e4bb5e-65f0-11e5-9d70-feff819cdc9f',
                'replica_state': 'in_sync',
                    ...
                'share_server_id': '07574742-67ea-4dfd-9844-9fbd8ada3d87',
                'share_server': <models.ShareServer> or None,
                },
                ...
            ]

        :param replica: Dictionary of the replica being updated
            Replica state will always be 'in_sync', 'out_of_sync', or 'error'.
            Replicas in 'active' state will not be passed via this parameter.

        Example::

            {
                'id': 'd487b88d-e428-4230-a465-a800c2cce5f8',
                'share_id': 'f0e4bb5e-65f0-11e5-9d70-feff819cdc9f',
                'deleted': False,
                'host': 'openstack2@cmodeSSVMNFS1',
                'status': 'available',
                'scheduled_at': datetime.datetime(2015, 8, 10, 0, 5, 58),
                'launched_at': datetime.datetime(2015, 8, 10, 0, 5, 58),
                'terminated_at': None,
                'replica_state': 'in_sync',
                'availability_zone_id': 'e2c2db5c-cb2f-4697-9966-c06fb200cb80',
                'export_locations': [
                    models.ShareInstanceExportLocations,
                ],
                'access_rules_status': 'in_sync',
                'share_network_id': '4ccd5318-65f1-11e5-9d70-feff819cdc9f',
                'share_server_id': '4ce78e7b-0ef6-4730-ac2a-fd2defefbd05',
            }

        :param access_rules: A list of access rules
            These access rules are obeyed by other instances of the share. The
            driver could attempt to sync on any un-applied access_rules.

        Example::

             [
              {
                 'id': 'f0875f6f-766b-4865-8b41-cccb4cdf1676',
                 'deleted' = False,
                 'share_id' = 'f0e4bb5e-65f0-11e5-9d70-feff819cdc9f',
                 'access_type' = 'ip',
                 'access_to' = '172.16.20.1',
                 'access_level' = 'rw',
              }
             ]

        :param replica_snapshots: List of dictionaries of snapshot instances.
            This includes snapshot instances of every snapshot of the share
            whose 'aggregate_status' property was reported to be 'available'
            when the share manager initiated this request. Each list member
            will have two sub dictionaries: 'active_replica_snapshot' and
            'share_replica_snapshot'. The 'active' replica snapshot corresponds
            to the instance of the snapshot on any of the 'active' replicas of
            the share while share_replica_snapshot corresponds to the snapshot
            instance for the specific replica being updated. The driver needs
            to ensure that this snapshot instance is truly available before
            transitioning from 'out_of_sync' to 'in_sync'. Snapshots instances
            for snapshots that have an 'aggregate_status' of 'creating' or
            'deleting' will be polled for in the update_replicated_snapshot
            method.

        Example::

             [
              {
            'active_replica_snapshot': {
                 'id': '8bda791c-7bb6-4e7b-9b64-fefff85ff13e',
                 'share_instance_id': '10e49c3e-aca9-483b-8c2d-1c337b38d6af',
                 'status': 'available',
                 'provider_location': '/newton/share-snapshot-10e49c3e-aca9',
                 ...
                },
             'share_replica_snapshot': {
                 'id': '10e49c3e-aca9-483b-8c2d-1c337b38d6af',
                 'share_instance_id': 'd487b88d-e428-4230-a465-a800c2cce5f8',
                 'status': 'creating',
                 'provider_location': None,
                    ...
                },
              }
             ]

        :param share_server: <models.ShareServer> or None
        :return: replica_state: a str value denoting the replica_state.
            Valid values are 'in_sync' and 'out_of_sync' or None (to leave the
            current replica_state unchanged).
        """
        raise NotImplementedError()

    def create_replicated_snapshot(self, context, replica_list,
                                   replica_snapshots,
                                   share_server=None):
        """Create a snapshot on active instance and update across the replicas.

        .. note::
            This call is made on the 'active' replica's host. Drivers are
            expected to transfer the snapshot created to the respective
            replicas.

        The driver is expected to return model updates to the share manager.
        If it was able to confirm the creation of any number of the snapshot
        instances passed in this interface, it can set their status to
        'available' as a cue for the share manager to set the progress attr
        to '100%'.

        :param context: Current context
        :param replica_list: List of all replicas for a particular share
            The 'active' replica will have its 'replica_state' attr set to
            'active'.

        Example::

            [
                {
                'id': 'd487b88d-e428-4230-a465-a800c2cce5f8',
                'share_id': 'f0e4bb5e-65f0-11e5-9d70-feff819cdc9f',
                'replica_state': 'in_sync',
                    ...
                'share_server_id': '4ce78e7b-0ef6-4730-ac2a-fd2defefbd05',
                'share_server': <models.ShareServer> or None,
                },
                {
                'id': '10e49c3e-aca9-483b-8c2d-1c337b38d6af',
                'share_id': 'f0e4bb5e-65f0-11e5-9d70-feff819cdc9f',
                'replica_state': 'active',
                    ...
                'share_server_id': 'f63629b3-e126-4448-bec2-03f788f76094',
                'share_server': <models.ShareServer> or None,
                },
                ...
            ]

        :param replica_snapshots: List of dictionaries of snapshot instances.
            These snapshot instances track the snapshot across the replicas.
            All the instances will have their status attribute set to
            'creating'.

        Example::

             [
                {
                'id': 'd3931a93-3984-421e-a9e7-d9f71895450a',
                'snapshot_id': '13ee5cb5-fc53-4539-9431-d983b56c5c40',
                'status: 'creating',
                'progress': '0%',
                    ...
                },
                {
                'id': '8bda791c-7bb6-4e7b-9b64-fefff85ff13e',
                'snapshot_id': '13ee5cb5-fc53-4539-9431-d983b56c5c40',
                'status: 'creating',
                'progress': '0%',
                    ...
                },
                ...
            ]

        :param share_server: <models.ShareServer> or None
        :return: List of dictionaries of snapshot instances.
            The dictionaries can contain values that need to be updated on the
            database for the snapshot instances being created.
        :raises: Exception.
            Any exception in this method will set all instances to 'error'.
        """
        raise NotImplementedError()

    def revert_to_replicated_snapshot(self, context, active_replica,
                                      replica_list, active_replica_snapshot,
                                      replica_snapshots, share_access_rules,
                                      snapshot_access_rules,
                                      share_server=None):
        """Reverts a replicated share (in place) to the specified snapshot.

        .. note::
            This call is made on the 'active' replica's host, since drivers may
            not be able to revert snapshots on individual replicas.

        Does not delete the share snapshot.  The share and snapshot must both
        be 'available' for the restore to be attempted.  The snapshot must be
        the most recent one taken by Manila; the API layer performs this check
        so the driver doesn't have to.

        The share must be reverted in place to the contents of the snapshot.
        Application admins should quiesce or otherwise prepare the application
        for the shared file system contents to change suddenly.

        :param context: Current context
        :param active_replica: The current active replica
        :param replica_list: List of all replicas for a particular share
            The 'active' replica will have its 'replica_state' attr set to
            'active' and its 'status' set to 'reverting'.
        :param active_replica_snapshot: snapshot to be restored
        :param replica_snapshots: List of dictionaries of snapshot instances.
            These snapshot instances track the snapshot across the replicas.
            The snapshot of the active replica to be restored with have its
            status attribute set to 'restoring'.
        :param share_access_rules: List of access rules for the affected share.
        :param snapshot_access_rules: List of access rules for the affected
            snapshot.
        :param share_server: Optional -- Share server model
        """
        raise NotImplementedError()

    def delete_replicated_snapshot(self, context, replica_list,
                                   replica_snapshots, share_server=None):
        """Delete a snapshot by deleting its instances across the replicas.

        .. note::
            This call is made on the 'active' replica's host, since
            drivers may not be able to delete the snapshot from an individual
            replica.

        The driver is expected to return model updates to the share manager.
        If it was able to confirm the removal of any number of the snapshot
        instances passed in this interface, it can set their status to
        'deleted' as a cue for the share manager to clean up that instance
        from the database.

        :param context: Current context
        :param replica_list: List of all replicas for a particular share
            The 'active' replica will have its 'replica_state' attr set to
            'active'.

        Example::

            [
                {
                'id': 'd487b88d-e428-4230-a465-a800c2cce5f8',
                'share_id': 'f0e4bb5e-65f0-11e5-9d70-feff819cdc9f',
                'replica_state': 'in_sync',
                    ...
                'share_server_id': '4ce78e7b-0ef6-4730-ac2a-fd2defefbd05',
                'share_server': <models.ShareServer> or None,
                },
                {
                'id': '10e49c3e-aca9-483b-8c2d-1c337b38d6af',
                'share_id': 'f0e4bb5e-65f0-11e5-9d70-feff819cdc9f',
                'replica_state': 'active',
                    ...
                'share_server_id': 'f63629b3-e126-4448-bec2-03f788f76094',
                'share_server': <models.ShareServer> or None,
                },
                ...
            ]

        :param replica_snapshots: List of dictionaries of snapshot instances.
            These snapshot instances track the snapshot across the replicas.
            All the instances will have their status attribute set to
            'deleting'.

        Example::

             [
                {
                'id': 'd3931a93-3984-421e-a9e7-d9f71895450a',
                'snapshot_id': '13ee5cb5-fc53-4539-9431-d983b56c5c40',
                'status': 'deleting',
                'progress': '100%',
                    ...
                },
                {
                'id': '8bda791c-7bb6-4e7b-9b64-fefff85ff13e',
                'snapshot_id': '13ee5cb5-fc53-4539-9431-d983b56c5c40',
                'status: 'deleting',
                'progress': '100%',
                    ...
                },
                ...
            ]

        :param share_server: <models.ShareServer> or None
        :return: List of dictionaries of snapshot instances.
            The dictionaries can contain values that need to be updated on the
            database for the snapshot instances being deleted. To confirm the
            deletion of the snapshot instance, set the 'status' attribute of
            the instance to 'deleted' (constants.STATUS_DELETED)
        :raises: Exception.
            Any exception in this method will set the status attribute of all
            snapshot instances to 'error_deleting'.
        """
        raise NotImplementedError()

    def update_replicated_snapshot(self, context, replica_list,
                                   share_replica, replica_snapshots,
                                   replica_snapshot, share_server=None):
        """Update the status of a snapshot instance that lives on a replica.

        .. note::
            For DR and Readable styles of replication, this call is made on
            the replica's host and not the 'active' replica's host.

        This method is called periodically by the share manager. It will
        query for snapshot instances that track the parent snapshot across
        non-'active' replicas. Drivers can expect the status of the instance to
        be 'creating' or 'deleting'. If the driver sees that a snapshot
        instance has been removed from the replica's backend and the
        instance status was set to 'deleting', it is expected to raise a
        SnapshotResourceNotFound exception. All other exceptions will set the
        snapshot instance status to 'error'. If the instance was not in
        'deleting' state, raising a SnapshotResourceNotFound will set the
        instance status to 'error'.

        :param context: Current context
        :param replica_list: List of all replicas for a particular share
            The 'active' replica will have its 'replica_state' attr set to
            'active'.

        Example::

            [
                 {
                  'id': 'd487b88d-e428-4230-a465-a800c2cce5f8',
                  'share_id': 'f0e4bb5e-65f0-11e5-9d70-feff819cdc9f',
                  'replica_state': 'in_sync',
                  ...
                  'share_server_id': '4ce78e7b-0ef6-4730-ac2a-fd2defefbd05',
                  'share_server': <models.ShareServer> or None,
                 },
                 {
                  'id': '10e49c3e-aca9-483b-8c2d-1c337b38d6af',
                  'share_id': 'f0e4bb5e-65f0-11e5-9d70-feff819cdc9f',
                  'replica_state': 'active',
                  ...
                  'share_server_id': 'f63629b3-e126-4448-bec2-03f788f76094',
                  'share_server': <models.ShareServer> or None,
                 },
                  ...
            ]

        :param share_replica: Share replica dictionary.
            This replica is associated with the snapshot instance whose
            status is being updated. Replicas in 'active' replica_state will
            not be passed via this parameter.

        Example::

            {
                'id': 'd487b88d-e428-4230-a465-a800c2cce5f8',
                'share_id': 'f0e4bb5e-65f0-11e5-9d70-feff819cdc9f',
                'deleted': False,
                'host': 'openstack2@cmodeSSVMNFS1',
                'status': 'available',
                'scheduled_at': datetime.datetime(2015, 8, 10, 0, 5, 58),
                'launched_at': datetime.datetime(2015, 8, 10, 0, 5, 58),
                'terminated_at': None,
                'replica_state': 'in_sync',
                'availability_zone_id': 'e2c2db5c-cb2f-4697-9966-c06fb200cb80',
                'export_locations': [
                    models.ShareInstanceExportLocations,
                ],
                'access_rules_status': 'in_sync',
                'share_network_id': '4ccd5318-65f1-11e5-9d70-feff819cdc9f',
                'share_server_id': '4ce78e7b-0ef6-4730-ac2a-fd2defefbd05',
            }

        :param replica_snapshots: List of dictionaries of snapshot instances.
            These snapshot instances track the snapshot across the replicas.
            This will include the snapshot instance being updated as well.

        Example::

             [
                {
                'id': 'd3931a93-3984-421e-a9e7-d9f71895450a',
                'snapshot_id': '13ee5cb5-fc53-4539-9431-d983b56c5c40',
                    ...
                },
                {
                'id': '8bda791c-7bb6-4e7b-9b64-fefff85ff13e',
                'snapshot_id': '13ee5cb5-fc53-4539-9431-d983b56c5c40',
                    ...
                },
                ...
            ]

        :param replica_snapshot: Dictionary of the snapshot instance.
            This is the instance to be updated. It will be in 'creating' or
            'deleting' state when sent via this parameter.

        Example::

            {
                'name': 'share-snapshot-18825630-574f-4912-93bb-af4611ef35a2',
                'share_id': 'd487b88d-e428-4230-a465-a800c2cce5f8',
                'share_name': 'share-d487b88d-e428-4230-a465-a800c2cce5f8',
                'status': 'creating',
                'id': '18825630-574f-4912-93bb-af4611ef35a2',
                'deleted': False,
                'created_at': datetime.datetime(2016, 8, 3, 0, 5, 58),
                'share': <models.ShareInstance>,
                'updated_at': datetime.datetime(2016, 8, 3, 0, 5, 58),
                'share_instance_id': 'd487b88d-e428-4230-a465-a800c2cce5f8',
                'snapshot_id': '13ee5cb5-fc53-4539-9431-d983b56c5c40',
                'progress': '0%',
                'deleted_at': None,
                'provider_location': None,
            }

        :param share_server: <models.ShareServer> or None
        :return: replica_snapshot_model_update: a dictionary.
            The dictionary must contain values that need to be updated on the
            database for the snapshot instance that represents the snapshot on
            the replica.
        :raises: exception.SnapshotResourceNotFound
            Raise this exception for snapshots that are not found on the
            backend and their status was 'deleting'.
        """
        raise NotImplementedError()

    def get_filter_function(self):
        """Get filter_function string.

        Returns either the string from the driver instance or global section
        in manila.conf. If nothing is specified in manila.conf, then try to
        find the default filter_function. When None is returned the scheduler
        will always pass the driver instance.

        :return: a filter_function string or None
        """
        ret_function = self.configuration.filter_function
        if not ret_function:
            ret_function = CONF.filter_function
        if not ret_function:
            ret_function = self.get_default_filter_function()
        return ret_function

    def get_goodness_function(self):
        """Get good_function string.

        Returns either the string from the driver instance or global section
        in manila.conf. If nothing is specified in manila.conf, then try to
        find the default goodness_function. When None is returned the scheduler
        will give the lowest score to the driver instance.

        :return: a goodness_function string or None
        """
        ret_function = self.configuration.goodness_function
        if not ret_function:
            ret_function = CONF.goodness_function
        if not ret_function:
            ret_function = self.get_default_goodness_function()
        return ret_function

    def get_default_filter_function(self):
        """Get the default filter_function string.

        Each driver could overwrite the method to return a well-known
        default string if it is available.

        :return: None
        """
        return None

    def get_default_goodness_function(self):
        """Get the default goodness_function string.

        Each driver could overwrite the method to return a well-known
        default string if it is available.

        :return: None
        """
        return None

    def snapshot_update_access(self, context, snapshot, access_rules,
                               add_rules, delete_rules, share_server=None):
        """Update access rules for given snapshot.

        ``access_rules`` contains all access_rules that need to be on the
        share. If the driver can make bulk access rule updates, it can
        safely ignore the ``add_rules`` and ``delete_rules`` parameters.

        If the driver cannot make bulk access rule changes, it can rely on
        new rules to be present in ``add_rules`` and rules that need to be
        removed to be present in ``delete_rules``.

        When a rule in ``add_rules`` already exists in the back end, drivers
        must not raise an exception. When a rule in ``delete_rules`` was never
        applied, drivers must not raise an exception, or attempt to set the
        rule to ``error`` state.

        ``add_rules`` and ``delete_rules`` can be empty lists, in this
        situation, drivers should ensure that the rules present in
        ``access_rules`` are the same as those on the back end.

        :param context: Current context
        :param snapshot: Snapshot model with snapshot data.
        :param access_rules: All access rules for given snapshot
        :param add_rules: Empty List or List of access rules which should be
               added. access_rules already contains these rules.
        :param delete_rules: Empty List or List of access rules which should be
               removed. access_rules doesn't contain these rules.
        :param share_server: None or Share server model
        """
        raise NotImplementedError()

    def update_share_usage_size(self, context, shares):
        """Invoked to get the usage size of given shares.

        Driver can use this method to update the share usage size of
        the shares. To do that, a dictionary of shares should be
        returned.
        :param shares: None or a list of all shares for updates.
        :returns: An empty list or a list of dictionary of updates in the
        following format. The value of "used_size" can be specified in GiB
        units, as a floating point number::

            [
                {
                    'id': '09960614-8574-4e03-89cf-7cf267b0bd08',
                    'used_size': '200',
                    'gathered_at': datetime.datetime(2017, 8, 10, 15, 14, 6),
                },
            ]

        """
        LOG.debug("This backend does not support gathering 'used_size' of "
                  "shares created on it.")
        return []

    def get_configured_ip_versions(self):
        """"Get allowed IP versions.

        The supported versions are returned with list, possible
        values are: [4], [6], or [4, 6]

        Drivers that assert ipv6_implemented = True must override
        this method. If the returned list includes 4, then shares
        created by this driver must have an IPv4 export location.
        If the list includes 6, then shares created by the driver
        must have an IPv6 export location.

        Drivers should check that their storage controller actually
        has IPv4/IPv6 enabled and configured properly.
        """

        # For drivers that haven't implemented IPv6, assume legacy behavior
        if not self.ipv6_implemented:
            return [4]

        raise NotImplementedError()

    def add_ip_version_capability(self, data):
        """Add IP version support capabilities.

        When DHSS is true, the capabilities are determined by driver
        and configured network plugin.
        When DHSS is false, the capabilities are determined by driver
        only.
        :param data: the capability dictionary
        :returns: capability data
        """
        self.ip_versions = self.get_configured_ip_versions()
        if isinstance(self.ip_versions, list):
            self.ip_versions = set(self.ip_versions)
        else:
            self.ip_versions = set(list(self.ip_versions))

        if not self.ip_versions:
            LOG.error("Backend %s supports neither IPv4 nor IPv6.",
                      data['share_backend_name'])
<<<<<<< HEAD

        if self.driver_handles_share_servers:
            network_versions = self.network_api.enabled_ip_versions
            self.ip_versions = self.ip_versions & network_versions
            if not self.ip_versions:
                LOG.error("The enabled IP version of the network plugin is "
                          "not compatible with the version supported by "
                          "backend %s.", data['share_backend_name'])

        data['ipv4_support'] = (4 in self.ip_versions)
        data['ipv6_support'] = (6 in self.ip_versions)
        return data
=======
        return data

    def get_backend_info(self, context):
        """Get driver and array configuration parameters.

        Driver can use this method to get the special configuration info and
        return for assessment.

        :returns: A dictionary containing driver-specific info.

            Example::

                 {
                      'version': '2.23'
                      'port': '80',
                      'logicalportip': '1.1.1.1',
                       ...
                 }

        """
        raise NotImplementedError()

    def ensure_shares(self, context, shares):
        """Invoked to ensure that shares are exported.

        Driver can use this method to update the list of export locations of
        the shares if it changes. To do that, a dictionary of shares should
        be returned.
        :shares: None or a list of all shares for updates.
        :returns: None or a dictionary of updates in the format.

            Example::

                {
                    '09960614-8574-4e03-89cf-7cf267b0bd08': {
                        'export_locations': [{...}, {...}],
                        'status': 'error',
                    },

                    '28f6eabb-4342-486a-a7f4-45688f0c0295': {
                        'export_locations': [{...}, {...}],
                        'status': 'available',
                    },

                }

        """
        raise NotImplementedError()
>>>>>>> e351f3b9
<|MERGE_RESOLUTION|>--- conflicted
+++ resolved
@@ -2502,7 +2502,6 @@
         if not self.ip_versions:
             LOG.error("Backend %s supports neither IPv4 nor IPv6.",
                       data['share_backend_name'])
-<<<<<<< HEAD
 
         if self.driver_handles_share_servers:
             network_versions = self.network_api.enabled_ip_versions
@@ -2515,8 +2514,6 @@
         data['ipv4_support'] = (4 in self.ip_versions)
         data['ipv6_support'] = (6 in self.ip_versions)
         return data
-=======
-        return data
 
     def get_backend_info(self, context):
         """Get driver and array configuration parameters.
@@ -2563,5 +2560,4 @@
                 }
 
         """
-        raise NotImplementedError()
->>>>>>> e351f3b9
+        raise NotImplementedError()